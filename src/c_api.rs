--- conflicted
+++ resolved
@@ -18,13 +18,9 @@
 
 #[repr(C)]
 pub enum ProtocolId {
-    #[cfg(feature = "gg18")]
     Gg18,
-    #[cfg(feature = "elgamal")]
     Elgamal,
-    #[cfg(feature = "frost")]
     Frost,
-    #[cfg(feature = "ptsrsap1")]
     Ptsrsap1,
 }
 
@@ -128,21 +124,11 @@
         #[cfg(feature = "elgamal")]
         (ProtocolId::Elgamal, false) => Box::new(elgamal::KeygenContext::new()),
         #[cfg(feature = "frost")]
-<<<<<<< HEAD
-        ProtocolId::Frost => Box::new(frost::KeygenContext::new()),
-        #[cfg(feature = "ptsrsap1")]
-        ProtocolId::Ptsrsap1 => Box::new(ptsrsap1::KeygenContext::new()),
-        #[cfg(not(all(
-            feature = "gg18",
-            feature = "elgamal",
-            feature = "frost",
-            feature = "ptsrsap1"
-        )))]
-=======
         (ProtocolId::Frost, false) => Box::new(frost::KeygenContext::new()),
         #[cfg(feature = "frost")]
         (ProtocolId::Frost, true) => Box::new(frost::KeygenContext::with_card()),
->>>>>>> aa8dde81
+        #[cfg(feature = "ptsrsap1")]
+        (ProtocolId::Ptsrsap1, false) => Box::new(ptsrsap1::KeygenContext::new()),
         _ => panic!("Protocol not supported"),
     })
 }
