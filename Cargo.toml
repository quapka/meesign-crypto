--- conflicted
+++ resolved
@@ -20,16 +20,13 @@
 curve25519-dalek = { version = "4", default-features = false, features = ["alloc"] }
 frost-secp256k1 = { git  = "https://github.com/dufkan/frost.git", branch = "serialize-state", features = ["serde"], optional = true }
 aes-gcm = "0.10.2"
-<<<<<<< HEAD
 # FIXME publish pretzel and update the path
 pretzel = {"path" = "/home/qup/projects/pretzel", optional = true}
 # TODO is it possible to depend on the upstream RSA for meesign-crypto
 # FIXME publish pretzel and update the path
 rsa = {"path" = "/home/qup/projects/RSA", optional = true}
 num-bigint = { version = "0.8.2", features = [],  package = "num-bigint-dig" }
-=======
 k256 = { version = "0.13.1", features = ["arithmetic"] }
->>>>>>> aa8dde81
 
 [build-dependencies]
 cbindgen = "0.20.0"
